-- | Module containing some specialized functions to deal with tags.
-- This Module follows certain conventions. My advice is to stick with them if
-- possible.
--
-- More concrete: all functions in this module assume that the tags are
-- located in the @tags@ field, and separated by commas. An example file
-- @foo.markdown@ could look like:
--
-- > ---
-- > author: Philip K. Dick
-- > title: Do androids dream of electric sheep?
-- > tags: future, science fiction, humanoid
-- > ---
-- > The novel is set in a post-apocalyptic near future, where the Earth and
-- > its populations have been damaged greatly by Nuclear...
--
-- All the following functions would work with such a format. In addition to
-- tags, Hakyll also supports categories. The convention when using categories
-- is to place pages in subdirectories.
--
-- An example, the page @posts\/coding\/2010-01-28-hakyll-categories.markdown@
-- Tags or categories are read using the @readTags@ and @readCategory@
-- functions. This module only provides functions to work with tags:
-- categories are represented as tags. This is perfectly possible: categories
-- only have an additional restriction that a page can only have one category
-- (instead of multiple tags).
--
{-# LANGUAGE DeriveDataTypeable, OverloadedStrings, Arrows #-}
module Hakyll.Web.Tags
    ( Tags (..)
    , readTagsWith
    , readTags
    , readCategory
    , renderTagCloud
    , renderTagsField
    , renderCategoryField
    ) where

import Prelude hiding (id)
import Control.Category (id)
import Control.Applicative ((<$>))
import Data.Map (Map)
import qualified Data.Map as M
import Data.List (intersperse)
import Control.Arrow (arr, (&&&), (>>>), (***), (<<^), returnA)
import Data.Maybe (catMaybes, fromMaybe)
import Data.Monoid (mconcat)

import Data.Typeable (Typeable)
import Data.Binary (Binary, get, put)
import Text.Blaze.Renderer.String (renderHtml)
import Text.Blaze ((!), toHtml, toValue)
import qualified Text.Blaze.Html5 as H
import qualified Text.Blaze.Html5.Attributes as A

import Hakyll.Web.Page
import Hakyll.Web.Page.Metadata
import Hakyll.Web.Util.Url
import Hakyll.Core.Writable
import Hakyll.Core.Identifier
import Hakyll.Core.Compiler
import Hakyll.Core.Util.String

-- | Data about tags
--
data Tags a = Tags
    { tagsMap :: Map String [Page a]
    } deriving (Show, Typeable)

instance Binary a => Binary (Tags a) where
    get = Tags <$> get
    put (Tags m) = put m

instance Writable (Tags a) where
    write _ _ = return ()

-- | Obtain tags from a page
--
getTags :: Page a -> [String]
getTags = map trim . splitAll "," . getField "tags"

-- | Obtain categories from a page
--
getCategory :: Page a -> [String]
getCategory = return . getField "category"

-- | Higher-level function to read tags
--
readTagsWith :: (Page a -> [String])  -- ^ Function extracting tags from a page
             -> [Page a]              -- ^ Pages
             -> Tags a                -- ^ Resulting tags
readTagsWith f pages = Tags
    { tagsMap = foldl (M.unionWith (++)) M.empty (map readTagsWith' pages)
    }
  where
    -- Create a tag map for one page
    readTagsWith' page =
        let tags = f page
        in M.fromList $ zip tags $ repeat [page]

-- | Read a tagmap using the @tags@ metadata field
--
readTags :: [Page a] -> Tags a
readTags = readTagsWith getTags

-- | Read a tagmap using the @category@ metadata field
--
readCategory :: [Page a] -> Tags a
readCategory = readTagsWith getCategory

-- | Render a tag cloud in HTML
--
renderTagCloud :: (String -> Identifier)    -- ^ Produce a link for a tag
               -> Double                    -- ^ Smallest font size, in percent
               -> Double                    -- ^ Biggest font size, in percent
               -> Compiler (Tags a) String  -- ^ Tag cloud renderer
renderTagCloud makeUrl minSize maxSize = proc (Tags tags) -> do
    -- In tags' we create a list: [((tag, route), count)]
    tags' <- mapCompiler ((id &&& (getRouteFor <<^ makeUrl)) *** arr length)
                -< M.toList tags

    let -- Absolute frequencies of the pages
        freqs = map snd tags'

        -- Find out the relative count of a tag: on a scale from 0 to 1
        relative count = (fromIntegral count - min') / (1 + max' - min')

        -- Show the relative size of one 'count' in percent
        size count =
            let size' = floor $ minSize + relative count * (maxSize - minSize)
            in show (size' :: Int) ++ "%"

        -- The minimum and maximum count found, as doubles
        (min', max')
            | null freqs = (0, 1)
            | otherwise = (minimum &&& maximum) $ map fromIntegral freqs

        -- Create a link for one item
        makeLink ((tag, url), count) =
            H.a ! A.style (toValue $ "font-size: " ++ size count)
<<<<<<< HEAD
                ! A.href (toValue $ fromMaybe "/" $ toUrl `fmap` url)
=======
                ! A.href (toValue $ toUrl $ fromMaybe "/" url)
>>>>>>> 5cd71439
                $ toHtml tag

    -- Render and return the HTML
    returnA -< renderHtml $ mconcat $ intersperse " " $ map makeLink tags'

-- | Render tags with links
--
renderTagsFieldWith :: (Page a -> [String])        -- ^ Function to get the tags
                    -> String                      -- ^ Destination key
                    -> (String -> Identifier)      -- ^ Create a link for a tag
                    -> Compiler (Page a) (Page a)  -- ^ Resulting compiler
renderTagsFieldWith tags destination makeUrl =
    id &&& arr tags >>> setFieldA destination renderTags
  where
    -- Compiler creating a comma-separated HTML string for a list of tags
    renderTags :: Compiler [String] String
    renderTags =   arr (map $ id &&& makeUrl)
               >>> mapCompiler (id *** getRouteFor)
               >>> arr (map $ uncurry renderLink)
               >>> arr (renderHtml . mconcat . intersperse ", " . catMaybes)

    -- Render one tag link
    renderLink _   Nothing         = Nothing
    renderLink tag (Just filePath) = Just $
        H.a ! A.href (toValue $ toUrl filePath) $ toHtml tag

-- | Render tags with links
--
renderTagsField :: String                      -- ^ Destination key
                -> (String -> Identifier)      -- ^ Create a link for a tag
                -> Compiler (Page a) (Page a)  -- ^ Resulting compiler
renderTagsField = renderTagsFieldWith getTags

-- | Render the category in a link
--
renderCategoryField :: String                      -- ^ Destination key
                    -> (String -> Identifier)      -- ^ Create a category link
                    -> Compiler (Page a) (Page a)  -- ^ Resulting compiler
renderCategoryField = renderTagsFieldWith getCategory<|MERGE_RESOLUTION|>--- conflicted
+++ resolved
@@ -138,11 +138,7 @@
         -- Create a link for one item
         makeLink ((tag, url), count) =
             H.a ! A.style (toValue $ "font-size: " ++ size count)
-<<<<<<< HEAD
-                ! A.href (toValue $ fromMaybe "/" $ toUrl `fmap` url)
-=======
                 ! A.href (toValue $ toUrl $ fromMaybe "/" url)
->>>>>>> 5cd71439
                 $ toHtml tag
 
     -- Render and return the HTML
